# Kubewatch

[![Build Status](https://travis-ci.org/bitnami-labs/kubewatch.svg?branch=master)](https://travis-ci.org/bitnami-labs/kubewatch) [![Go Report Card](https://goreportcard.com/badge/github.com/bitnami-labs/kubewatch)](https://goreportcard.com/report/github.com/bitnami-labs/kubewatch) [![License](https://img.shields.io/badge/License-Apache%202.0-blue.svg)](https://github.com/bitnami-labs/kubewatch/blob/master/LICENSE)

**kubewatch** is a Kubernetes watcher that currently publishes notification to available collaboration hubs/notification channels. Run it in your k8s cluster, and you will get event notifications through webhooks.

# Usage
```
$ kubewatch -h

Kubewatch: A watcher for Kubernetes

<<<<<<< HEAD
kubewatch is a Kubernetes watcher that could publishes notification 
to Slack/hipchat/mattermost/flock channels. It watches the cluster 
=======
kubewatch is a Kubernetes watcher that could publishes notification
to Slack/hipchat/mattermost/flock channels. It watches the cluster
>>>>>>> 9a68d6ea
for resource changes and notifies them through webhooks.

supported webhooks:
 - slack
 - hipchat
 - mattermost
 - flock
 - webhook

Usage:
  kubewatch [flags]
  kubewatch [command]

Available Commands:
  config      modify kubewatch configuration
  resource    manage resources to be watched
  version     print version

Flags:
  -h, --help   help for kubewatch

Use "kubewatch [command] --help" for more information about a command.

```

# Install

### Cluster Installation
#### Using helm:

When you have helm installed in your cluster, use the following setup:

```console
helm install --name kubewatch bitnami/kubewatch --set='rbac.create=true,slack.channel=#YOUR_CHANNEL,slack.token=xoxb-YOUR_TOKEN,resourcesToWatch.pod=true,resourcesToWatch.daemonset=true'
```

You may also provide a values file instead:

```yaml
rbac:
  create: true
resourcesToWatch:
  daemonset: true
  deployment: false
  pod: true
  replicaset: false
  replicationcontroller: false
  services: true
  secret: false
  configmap: false
slack:
  channel: '#YOUR_CHANNEL'
  token: 'xoxb-YOUR_TOKEN'
```

And use that:

```console
$ helm upgrade --install kubewatch bitnami/kubewatch --values=values-file.yml
```

#### Using kubectl:

In order to run kubewatch in a Kubernetes cluster quickly, the easiest way is for you to create a [ConfigMap](https://github.com/bitnami-labs/kubewatch/blob/master/kubewatch-configmap.yaml) to hold kubewatch configuration.

An example is provided at [`kubewatch-configmap.yaml`](https://github.com/bitnami-labs/kubewatch/blob/master/kubewatch-configmap.yaml), do not forget to update your own slack channel and token parameters. Alternatively, you could use secrets.

Create k8s configmap:

```console
$ kubectl create -f kubewatch-configmap.yaml
```

Create the [Pod](https://github.com/bitnami-labs/kubewatch/blob/master/kubewatch.yaml) directly, or create your own deployment:

```console
$ kubectl create -f kubewatch.yaml
```

A `kubewatch` container will be created along with `kubectl` sidecar container in order to reach the API server.

Once the Pod is running, you will start seeing Kubernetes events in your configured Slack channel. Here is a screenshot:

![slack](./docs/slack.png)

To modify what notifications you get, update the `kubewatch` ConfigMap and turn on and off (true/false) resources:

```
resource:
      deployment: false
      replicationcontroller: false
      replicaset: false
      daemonset: false
      services: true
      pod: true
      secret: false
      configmap: false
      ingress: false
```

#### Working with RBAC

Kubernetes Engine clusters running versions 1.6 or higher introduced Role-Based Access Control (RBAC). We can create `ServiceAccount` for it to work with RBAC.

```console
$ kubectl create -f kubewatch-service-account.yaml
```

If you do not have permission to create it, you need to become an admin first. For example, in GKE you would run:

```
$ kubectl create clusterrolebinding cluster-admin-binding --clusterrole=cluster-admin --user=REPLACE_EMAIL_HERE
```

Edit `kubewatch.yaml`, and create a new field under `spec` with `serviceAccountName: kubewatch`, you can achieve this by running:

```console
$ sed -i '/spec:/a\ \ serviceAccountName: kubewatch' kubewatch.yaml
```

Then just create `pod` as usual with:

```console
$ kubectl create -f kubewatch.yaml
```

### Local Installation
#### Using go package installer:

```console
# Download and install kubewatch
$ go get -u github.com/bitnami-labs/kubewatch

# Configure the notification channel
$ kubewatch config add slack --channel <slack_channel> --token <slack_token>

# Add resources to be watched
$ kubewatch resource add --po --svc
INFO[0000] resource svc configured
INFO[0000] resource po configured

# start kubewatch server
$ kubewatch
INFO[0000] Starting kubewatch controller                 pkg=kubewatch-service
INFO[0000] Starting kubewatch controller                 pkg=kubewatch-pod
INFO[0000] Processing add to service: default/kubernetes  pkg=kubewatch-service
INFO[0000] Processing add to service: kube-system/tiller-deploy  pkg=kubewatch-service
INFO[0000] Processing add to pod: kube-system/tiller-deploy-69ffbf64bc-h8zxm  pkg=kubewatch-pod
INFO[0000] Kubewatch controller synced and ready         pkg=kubewatch-service
INFO[0000] Kubewatch controller synced and ready         pkg=kubewatch-pod

```

# Configure

Kubewatch supports `config` command for configuration. Config file will be saved at `$HOME/.kubewatch.yaml`

```
$ kubewatch config -h

config command allows admin setup his own configuration for running kubewatch

Usage:
  kubewatch config [flags]
  kubewatch config [command]

Available Commands:
  add         add webhook config to .kubewatch.yaml
  test        test handler config present in .kubewatch.yaml
  view        view .kubewatch.yaml

Flags:
  -h, --help   help for config

Use "kubewatch config [command] --help" for more information about a command.
```
### Example:

### slack:

- Create a [slack Bot](https://my.slack.com/services/new/bot)

- Edit the Bot to customize its name, icon and retrieve the API token (it starts with `xoxb-`).

- Invite the Bot into your channel by typing: `/join @name_of_your_bot` in the Slack message area.

- Add Api token to kubewatch config using the following steps

  ```console
  $ kubewatch config add slack --channel <slack_channel> --token <slack_token>
  ```
  You have an altenative choice to set your SLACK token, channel via environment variables:

  ```console
  $ export KW_SLACK_TOKEN='XXXXXXXXXXXXXXXX'
  $ export KW_SLACK_CHANNEL='#channel_name'
  ```

### flock:

- Create a [flock bot](https://docs.flock.com/display/flockos/Bots).

- Add flock webhook url to config using the following command.
  ```console
  $ kubewatch config add flock --url <flock_webhook_url>
  ```
  You have an altenative choice to set your FLOCK URL

  ```console
  $ export KW_FLOCK_URL='https://api.flock.com/hooks/sendMessage/XXXXXXXX'
  ```

## Testing Config

To test the handler config by send test messages use the following command.
```
$ kubewatch config test -h

Tests handler configs present in .kubewatch.yaml by sending test messages

Usage:
  kubewatch config test [flags]

Flags:
  -h, --help   help for test
```

#### Example:

```
$ kubewatch config test

Testing Handler configs from .kubewatch.yaml
2019/06/03 12:29:23 Message successfully sent to channel ABCD at 1559545162.000100
```

## Viewing config
To view the entire config file `$HOME/.kubewatch.yaml` use the following command.
```
$ kubewatch config view
Contents of .kubewatch.yaml

handler:
  slack:
    token: xoxb-xxxxx-yyyy-zzz
    channel: kube-watch
  hipchat:
    token: ""
    room: ""
    url: ""
  mattermost:
    channel: ""
    url: ""
    username: ""
  flock:
    url: ""
  webhook:
    url: ""
resource:
  deployment: false
  replicationcontroller: false
  replicaset: false
  daemonset: false
  services: false
  pod: true
  job: false
  persistentvolume: false
  namespace: false
  secret: false
  configmap: false
  ingress: false
namespace: ""

```


## Resources

To manage the resources being watched, use the following command, changes will be saved to `$HOME/.kubewatch.yaml`.

```
$ kubewatch resource -h

manage resources to be watched

Usage:
  kubewatch resource [flags]
  kubewatch resource [command]

Available Commands:
  add         adds specific resources to be watched
  remove      remove specific resources being watched

Flags:
      --cm       watch for plain configmap
      --deploy   watch for deployments
      --ds       watch for daemonsets
  -h, --help     help for resource
      --ing      watch for ingresses
      --job      watch for job
      --ns       watch for namespaces
      --po       watch for pods
      --pv       watch for persistent volumes
      --rc       watch for replication controllers
      --rs       watch for replicasets
      --secret   watch for plain secrets
      --svc      watch for services

Use "kubewatch resource [command] --help" for more information about a command.

```

### Add/Remove resource:
```
$ kubewatch resource add -h

adds specific resources to be watched

Usage:
  kubewatch resource add [flags]

Flags:
  -h, --help   help for add

Global Flags:
      --cm       watch for plain configmaps
      --deploy   watch for deployments
      --ds       watch for daemonsets
      --ing      watch for ingresses
      --job      watch for jobs
      --ns       watch for namespaces
      --po       watch for pods
      --pv       watch for persistent volumes
      --rc       watch for replication controllers
      --rs       watch for replicasets
      --secret   watch for plain secrets
      --svc      watch for services

```

### Example:

```console
# rc, po and svc will be watched
$ kubewatch resource add --rc --po --svc

# rc, po and svc will be stopped from being watched
$ kubewatch resource remove --rc --po --svc
```

# Build

### Using go

Clone the repository into your $GOPATH and then build it.
```
$ mkdir -p $GOPATH/src/github.com/bitnami-labs/
$ cd $GOPATH/src/github.com/bitnami-labs/
$ git clone https://github.com/bitnami-labs/kubewatch.git
$ cd kubewatch
$ go build -o kubewatch main.go
```
or

You can also use the Makefile directly:

```console
$ make build
```

#### Prerequisites

- You need to have [Go](http://golang.org) (v1.5 or later)  installed. Make sure to set `$GOPATH`


### Using Docker

```console
$ make docker-image
$ docker images
REPOSITORY          TAG                 IMAGE ID            CREATED              SIZE
kubewatch           latest              919896d3cd90        3 minutes ago       27.9MB
```
#### Prerequisites

- you need to have [docker](https://docs.docker.com/) installed.

# Contribution

Refer to the [contribution guidelines](docs/CONTRIBUTION.md) to get started.<|MERGE_RESOLUTION|>--- conflicted
+++ resolved
@@ -10,13 +10,8 @@
 
 Kubewatch: A watcher for Kubernetes
 
-<<<<<<< HEAD
-kubewatch is a Kubernetes watcher that could publishes notification 
+kubewatch is a Kubernetes watcher that publishes notifications 
 to Slack/hipchat/mattermost/flock channels. It watches the cluster 
-=======
-kubewatch is a Kubernetes watcher that could publishes notification
-to Slack/hipchat/mattermost/flock channels. It watches the cluster
->>>>>>> 9a68d6ea
 for resource changes and notifies them through webhooks.
 
 supported webhooks:
